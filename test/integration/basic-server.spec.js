--- conflicted
+++ resolved
@@ -26,42 +26,7 @@
 const Static = Dispatcher.Static
 let server = null
 
-<<<<<<< HEAD
-let getData = function (data, timeout) {
-  return new Promise(function (resolve, reject) {
-    if (!timeout) {
-      resolve(data)
-    } else {
-      setTimeout(function () {
-        resolve(data)
-      }, timeout)
-    }
-  })
-}
-
-describe('Basic Http Server', function () {
-  before(function (done) {
-    this.timeout(5000)
-
-    Helpers.load(path.join(__dirname, './package.json'))
-    let env = new Env(Helpers)
-    let namespace = new Namespace(env, Helpers)
-
-    let view = new View(Helpers, env)
-    let response = new Response(view)
-    server = new Dispatcher.Server(Routes, Request, response, Logger)
-    namespace.autoload()
-    done()
-  })
-
-  beforeEach(function () {
-    server.stop()
-  })
-
-  it('should be able to return any data type from request', function (done) {
-    Routes.get('/home', function *(request, response) {
-      return 'hello world'
-=======
+
   let getData = function(data,timeout) {
     return new Promise(function(resolve, reject) {
       if (!timeout) {
@@ -96,7 +61,6 @@
 
       done()
 
->>>>>>> 659f38d0
     })
     server.start(4000)
 
@@ -154,7 +118,6 @@
       }
     })
 
-<<<<<<< HEAD
     server.start(4000)
 
     api()
@@ -168,8 +131,10 @@
           done(err)
         } else {
           done()
-=======
-    
+        }
+      })
+    })
+
     it("should be able to return any data type from request", function(done) {
     
       Routes.get("/home", function*(request, response) {
@@ -251,133 +216,6 @@
         })
     
     });
-    
-    it("should start a server and attach multiple middlewares to a given route", function(done) {
-    
-      let usersToReturn = [{
-        username: 'foo',
-        age: 22
-      }, {
-        username: 'bar',
-        age: 25
-      }];
-    
-    
-      Ioc.dump('App/Middleware/Auth',path.join(__dirname,'./app/Http/Middlewares/Auth'))
-      Ioc.dump('App/Middleware/Admin',path.join(__dirname,'./app/Http/Middlewares/Admin'))
-    
-      Middlewares.named({
-        "auth": 'App/Middleware/Auth',
-        "admin": 'App/Middleware/Admin'
-      });
-    
-      Routes.get("/frameworks", function*(request, response) {
-        let users = yield getData(usersToReturn);
-        if (users) {
-          response.status(200).send(users);
-        }
-      }).middlewares(["auth", "admin"]);
-    
-      server.start(4000);
-    
-      api()
-        .json()
-        .header("framework", "adonis")
-        .base('http://localhost:4000')
-        .get('/frameworks')
-        .expectStatus(200)
-        .expectBody(usersToReturn)
-        .end(function(err, res, body) {
-          if (err) done(err)
-          done();
-        })
-    
-    });
-    
-    
-    
-    it("should abort request when middlewares do not yield to next", function(done) {
-    
-      let errorMessage = "Hulk should be green";
-    
-      Ioc.dump('App/Middleware/HulkTest',path.join(__dirname,'./app/Http/Middlewares/HulkTest'))
-    
-      Middlewares.named({
-        "auth": 'App/Middleware/HulkTest'
-      });
-    
-      Routes.get("/hulk", function*(request, response) {
-        let users = yield getUsers();
-        if (users) {
-          response.status(200).send(users);
-        }
-      }).middlewares(["auth"]);
-    
-      server.start(4000);
-    
-      api()
-        .header("color", "red")
-        .base('http://localhost:4000')
-        .get('/hulk')
-        .expectStatus(400)
-        .expectBody(errorMessage)
-        .end(function(err, res, body) {
-          if (err) done(err.stack)
-          done();
-        })
-    
-    });
-    
-    
-    it("should serve static resources", function(done) {
-    
-      Static.public("dist",path.join(__dirname, "./public"));
-    
-      server.start(4000);
-    
-      api()
-        .base('http://localhost:4000')
-        .get('/dist/style.css')
-        .expectStatus(200)
-        .end(function(err, res, body) {
-          if (err) done(err.stack)
-          let cssRegex = new RegExp("(?:\\s*\\S+\\s*{[^}]*})+","g");
-          expect(cssRegex.test(body)).to.equal(true);
-          done();
-        })
-    
-    });
-    
-    it("should serve favicon from a given path", function(done) {
-    
-      Static.favicon(path.join(__dirname, "./public/favicon.ico"));
-      server.start(4000);
-      api()
-        .base('http://localhost:4000')
-        .get('/favicon.ico')
-        .expectStatus(200)
-        .end(function(err, res, body) {
-          if (err) done(err.stack)
-          else done();
-        })
-    });
-
-
-
-    it("should resolve controllers using controller string and using resource method", function(done) {
-
-      Routes.resource("/friends","Friends");
-
-      let friendsToReturn = [
-        {
-          name: 'foo'
-        },
-        {
-          name: 'bar'
->>>>>>> 659f38d0
-        }
-      })
-  })
 
   it('should start a server and attach multiple middlewares to a given route', function (done) {
     let usersToReturn = [{
